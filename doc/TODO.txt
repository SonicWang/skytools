
= Skytools ToDo list =

In angular brackets after item is assumed complexity [easy, moderate, complex],
wheter it is good to have it in 3.0, and maybe also developer name
who already is handling it.

== Done for 3.0a2 ==

* make python modules parallel installable with skytools 2.x:
  - new pkgloader module, (ala pygtk but universal)
  - installed under `skytools-3.0` top dir
  - python modules import skytools via pkgloader:

      import pkgloader
      pkgloader.require('skytools', '3.0')
      import skytools

* newadm: rename to qadmin
* pgq
  - drop failed event concept
  - lazy fetch is now default
  - relaxed event processing for python modules - .tag_done() is not needed
  - get_{queue|consumer}_info() now report quick stats
  - ability to request big batches (10000 rows, 5 min), which combine several actual batches.
  - ability to stay behind on queue.
  - pgq.Consumer new config vars: pgq_batch_collect_events, pgq_batch_collect_interval, pgq_keep_lag
  - pgq triggers: magic fields to set event fields directly:
    `_pgq_ev_type, _pgq_ev_data, _pgq_ev_extra[1-4]`
* python/skytools:
  - config templates in docstr: `./script.py --ini` shows default conf
  - show connection name with error message
  - use config file name as default job name, `job_name` is thus optional now
  - new querybuilder class
  - .getdict() method for Config
* pgqd:
  - specifying fixed list of databases in config works
  - periodic detection works
* cascading
  - fix watermark publishing
  - several log message and level fixes
  - Replace 'switchover'/'failover' with 'takeover'
  - 'status' with dead nodes works
  - consumers last error is stored in db, showed by `londiste status`
* londiste
  - resync
  - missing
  - --all
  - globbing
  - compare/repair
  - apply sql one-by-one if last batch got error
  - support WHERE for COPY: londiste add --copy-condition=XX

* Simple Python consumer for pgq_coop, where each subconsumer
  is separate process.

* psycopgwrapper: make .server_version always available

<<<<<<< HEAD
* Simple Python consumer for pgq_coop, where each subconsumer
  is separate process. [easy]

* Apply SQL one-by-one if error.

== Required for 3.0a2 ==

* londiste, struct change needed:
  - store last error [easy]
  - support WHERE for COPY [easy]
* error column
* automatic serial handling, --noserial switch?
* pgq: stat queries

* merge queue_loader to londiste
  - londiste: apply mechanism is stored in table_attrs
  - pgq: ability to request big batches (10000 rows, 5 min)

== Required for 3.0-final ==

* test coopconsumer
* qadmin, pgqadm: show stats about event counts based on seq values in ticks. [easy]
* londiste:
  - londiste doc update with new commands [easy]
  - fkeys, from 2.x [easy]

== Good to have changes ==

=======
== Required for 3.0-final ==

* make queue_loader extend londiste
* tests for coopconsumer
* qadmin: show stats about event counts based on seq values in ticks. [easy]
* londiste:
  - londiste doc update with new commands [easy]
  - fkeys, from 2.x [easy]
* londiste: check transactional UI

== Good to have changes ==

* dbscript: configurable error timeout (20s)
* automatic serial handling, --noserial switch?
>>>>>>> 661a2e36
* londiste:
  - execute --wait [moderate]

=== sql/pgq ===

* drop_queue(force) - to drop consumers [3.0, easy]

* pgq_node.is_root_event() rettype [easy, but hard to decide]

=== python/skytools ===

* Sleeping while waiting notices from db.  It seems good to speed up
  change-provider, switchover etc commands by using LISTEN/NOTIFY
  to wake up daemons. Adding notify to db functions is easy,
  sleeping part is bit harder.  [moderate]

* New DB API command `DBScript.exec_cmd()` needs better name. [3.0, hard to decide]

=== python/pgq ===

* Expose commands for node connstr change, pgq_node.drop_node(). [easy]

* Move all consumers to pgq.next_batch_info() [3.0, easy]

=== python/pgq/cascade ===

* Advanced admin commands.
  - node-status
  - set-status
  - on root switch/failover check if all tables are present
  [moderate]

=== python/londiste ===

* 'Q' event type for londiste, (queue_splitter event), for event
  that needs to be inserted into queue.  Also trigger flag to
  create such event.
  - better to be done as "redirect" - allow events for a table
    to be redirected to another table or queue.
  [moderate]

* --wait/--nowait switch for execute, to wait until script is applied
  to everywhere.
  [3.0, moderate]

* Decide if/how topology change or EXECUTE needs to take account
  tables in copy. [needs decision]
  - Proceed, let the admin check out details later.
  - Wait until COPY finishes.
  - Do not allow?

=== sql/londiste ===

* plpgsql trigger for TRUNCATE and Londiste support for installing such trigger [moderate]

== Doc improvements ==

* pgq_node and londiste have moved some user interaction messages
  into database, but their loglevels need review.
  This means executing various commands and seeing if output is sensible.
  [easy?]

* Python modules need docstring review. [easy?]

* dbscript: document self.args [east]

* replace "raise Exception" with "raise UsageError" , where we just
  want to inform user and so traceback is not needed. [easy]

* Document DB-API and psycopg2 details under psycopgwrapper. [hard?]

== Low-priority ==

=== Larger things ===

* skylog: publish sample logdb schema, with some tools. [moderate]
* londiste: support creating slave from master by pg_dump / PITR. [hard]
* pgq/cascade: rename node [hard]

=== Smaller things ===

* londiste: londiste status cmd [moderate]
 - check what modules are installed
 - check if replay is running (lag?)
 - check if copy is running (lag?)
 - count of tables done, count of unsynced
 - table in the middle of copy

* We need own async conn-to-conn copy loop in Python/PythonC.
  Currently we simply pipe one copy_to() to another copy_from()
  in blocked manner with large buffer,
  but that likely halves the potential throughput. [hard]
* skytools: switch (-q) for silence for cron/init scripts.
  Dunno if we can override loggers loaded from skylog.ini.
  Simply redirecting fds 0,1,2 to /dev/null should be enough then.
  [easy]
* Londiste: when buffering queries, check their size. [easy]
* automatic "repair" - after reaching sync point, the "replay"
  must be killed/paused, then fixes can be applied. [moderate]

== Just ideas ==

* skytools: config from database
* skytools: config-less operation?
* londiste: somehow automatic sync of table structure/functions/...?


== qadmin todo list ==

== Goal ==

Easy to use admin console to examine and administer PgQ queues.
Main feature is psql like tab-completion for everything (queue/consumer names).

== Current direction ==

* Cmdline switches similar to psql.
* No config file. (?)
* SQL-like syntax (potential to accept full SQL).
* Target is console usage, not scripts.
* Info about both plain and cascaded queues.
* Administer only plain queues.

== Potential future directions ==

 * SQL Scripts.
  - Full SQL
  - Variables?
  - Logic?
 * Admin scripts for cascaded queues.  Eg. implement current "switchover", "change-provider"
   commands with it.
  - Needs variables and multi-node support (execute on this node).
    Maybe look at the paralled exec features of psql.
 * Admin scripts for something else.
  - data maintainer?
  - release_script?

== Command line ==


  -Q:: queue name
  -U:: username
  -h:: host
  -p:: port
  -d:: database
 
  --help:: help
  --version:: version

== Internal language ==

All the commands assume they are connected to a database.

Raw connect, maybe set default queue:

  CONNECT dbname=.. host=.. port=.. user=.. password=.. queue=..;

Set default queue:

  CONNECT queue=..;

Connect to node on default queue:

  CONNECT node=..;

Plain queue modification:

  CREATE QUEUE <qname> [params?];
  REGISTER CONSUMER <cons>;
  UNREGISTER CONSUMER <cons>;
  DROP QUEUE <qname>;

  ALTER QUEUE <qname> SET ..;

Install code:

  INSTALL pgq;      -- txid, pgq, pgq_ext, pgq_node
  INSTALL londiste; -- all of above + londiste

Information:

  SHOW QUEUE (<qname> | *);
  SHOW CONSUMER (<cons> | *) [ ON <qname | * ];
  SHOW BATCH INFO (<id> | <consumer>) [ON <queue>?];
  SHOW BATCH EVENTS (<id> | <consumer>) [ON <queue>?];

== Smaller Open Questions ==

* What arguments should qadmin accept from command line?

  psql-style: qadmin [switches] [dbname [username]]
  ssh-style:  qadmin [switches] [command [args]]

* Command style and syntax.

* Multi-word vs. long words:
 - SHOW BATCH EVENTS <id>;
 - SHOW_BATCH_EVENTS <id>;

* Default queue vs. queue name in commands.

== ToDo ==

* General:
  - Lots of useful commands.

* Parsing:

  - Node naming is not consistent, as it has grown, not designed.
    Suggestions: (Word -> Ident, WList->TokenList?/NodeList?,
    DynList->DynIdent?, SWord->Param?) Also: get_next() -> parse()
  - Quoted idents/strings not supported.  Fix: nodes should unquote early.
    IIRC libpq connect string generation in "connect" code assumes already
    quoted values, quoting needs to be added there.
  - Tab-completion of uppercase keywords.
  - Disable lowercasing of quoted indents. (?)
  - Tab-completion of quoted idents. (?)
  - Multi-line commands. (?)

* Cascading: It would be useful to also have cascading commands available in qadmin.
   ( SWITCHOVER / CREATE NODE / PAUSE NODE / CHANGE PROVIDER ).
   But currently they are implemented using DBScript framework.  And
   we don't want to have several implementations of the commands.
   There seems to be 2 ways forward:
   - Convert qadmin to DBScript.  It is possible to make config-less DBScript.
   - Implement command under qadmin in non-DBScript way and make
     CascadeAdmin call qadmin implementation.

* Londiste: It seems to be good idea to make Londiste management also available in qadmin.
  - LONDISTE ADD|REMOVE TABLE <tbl>
  - LONDISTE ADD|REMOVE SEQUENCE <seq>
  - LONDISTE SHOW TABLES / SHOW LONDISTE TABLES / SHOW TABLES ?
  - SHOW MISSING TABLES?

* random other ideas:
  - queue rename.  (on remote side too?)
  - copy consumer pos
  - rename consumer
  - event del?
<|MERGE_RESOLUTION|>--- conflicted
+++ resolved
@@ -56,36 +56,6 @@
 
 * psycopgwrapper: make .server_version always available
 
-<<<<<<< HEAD
-* Simple Python consumer for pgq_coop, where each subconsumer
-  is separate process. [easy]
-
-* Apply SQL one-by-one if error.
-
-== Required for 3.0a2 ==
-
-* londiste, struct change needed:
-  - store last error [easy]
-  - support WHERE for COPY [easy]
-* error column
-* automatic serial handling, --noserial switch?
-* pgq: stat queries
-
-* merge queue_loader to londiste
-  - londiste: apply mechanism is stored in table_attrs
-  - pgq: ability to request big batches (10000 rows, 5 min)
-
-== Required for 3.0-final ==
-
-* test coopconsumer
-* qadmin, pgqadm: show stats about event counts based on seq values in ticks. [easy]
-* londiste:
-  - londiste doc update with new commands [easy]
-  - fkeys, from 2.x [easy]
-
-== Good to have changes ==
-
-=======
 == Required for 3.0-final ==
 
 * make queue_loader extend londiste
@@ -100,7 +70,6 @@
 
 * dbscript: configurable error timeout (20s)
 * automatic serial handling, --noserial switch?
->>>>>>> 661a2e36
 * londiste:
   - execute --wait [moderate]
 
